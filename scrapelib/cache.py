"""
    module providing caching support for requests

    use CachingSession in place of requests.Session to take advantage
"""
import re
import os
import glob
import hashlib
import string
import requests
import sqlite3
<<<<<<< HEAD
try:
    import json
except:
    import simplejson as json
=======
import json

>>>>>>> 4e1560a5

class CachingSession(requests.Session):
    def __init__(self, cache_storage=None):
        super(CachingSession, self).__init__()
        self.cache_storage = cache_storage
        self.cache_write_only = False

    def key_for_request(self, method, url, **kwargs):
        """ Return a cache key from a given set of request parameters.

            Default behavior is to return a complete URL for all GET
            requests, and None otherwise.

            Can be overriden if caching of non-get requests is desired.
        """
        if method != 'get':
            return None

        return requests.Request(url=url, params=kwargs.get('params', {})).prepare().url

    def should_cache_response(self, response):
        """ Check if a given Response object should be cached.

            Default behavior is to only cache responses with a 200
            status code.
        """
        return response.status_code == 200

    def request(self, method, url, **kwargs):
        """ Override, wraps Session.request in caching.

            Cache is only used if key_for_request returns a valid key
            and should_cache_response was true as well.
        """
        # short circuit if cache isn't configured
        if not self.cache_storage:
            resp = super(CachingSession, self).request(method, url, **kwargs)
            resp.fromcache = False
            return resp

        resp = None
        method = method.lower()

        request_key = self.key_for_request(method, url, **kwargs)

        if request_key and not self.cache_write_only:
            resp = self.cache_storage.get(request_key)

        if resp:
            resp.fromcache = True
        else:
            resp = super(CachingSession, self).request(method, url, **kwargs)
            # save to cache if request and response meet criteria
            if request_key and self.should_cache_response(resp):
                self.cache_storage.set(request_key, resp)
            resp.fromcache = False

        return resp


class MemoryCache(object):
    """In memory cache for request responses."""
    def __init__(self):
        self.cache = {}

    def get(self, key):
        """Get cache entry for key, or return None."""
        return self.cache.get(key, None)

    def set(self, key, response):
        """Set cache entry for key with contents of response."""
        self.cache[key] = response


class FileCache(object):
    """
    File-based cache for request responses.

    :param cache_dir: directory for storing responses
    :param check_last_modified:  set to True to compare last-modified
        timestamp in cached response with value from HEAD request
    """
    # file name escaping inspired by httplib2
    _prefix = re.compile(r'^\w+://')
    _illegal = re.compile(r'[?/:|]+')
    _header_re = re.compile(r'([-\w]+): (.*)')
    _maxlen = 200

    def _clean_key(self, key):
        # strip scheme
        md5 = hashlib.md5(key.encode('utf8')).hexdigest()
        key = self._prefix.sub('', key)
        key = self._illegal.sub(',', key)
        return ','.join((key[:self._maxlen], md5))

    def __init__(self, cache_dir, check_last_modified=False):
        # normalize path
        self.cache_dir = os.path.join(os.getcwd(), cache_dir)
        self.check_last_modified = check_last_modified
        # create directory
        os.path.isdir(self.cache_dir) or os.makedirs(self.cache_dir)

    def get(self, orig_key):
        """Get cache entry for key, or return None."""
        resp = requests.Response()

        key = self._clean_key(orig_key)
        path = os.path.join(self.cache_dir, key)

        try:
            with open(path, 'rb') as f:
                # read lines one at a time
                while True:
                    line = f.readline().decode('utf8').strip('\r\n')
                    # set headers

                    if self.check_last_modified and re.search("last-modified", line, flags=re.I):
                        # line contains last modified header
                        head_resp = requests.head(orig_key)

                        try:
                            new_lm = head_resp.headers['last-modified']
                            old_lm = line[string.find(line, ':') + 1:].strip()
                            if old_lm != new_lm:
                                # last modified timestamps don't match, need to download again
                                return None
                        except KeyError:
                            # no last modified header present, so redownload
                            return None

                    header = self._header_re.match(line)
                    if header:
                        resp.headers[header.group(1)] = header.group(2)
                    else:
                        break
                # everything left is the real content
                resp._content = f.read()

            # status & encoding will be in headers, but are faked
            # need to split spaces out of status to get code (e.g. '200 OK')
            resp.status_code = int(resp.headers.pop('status').split(' ')[0])
            resp.encoding = resp.headers.pop('encoding')
            resp.url = resp.headers.get('content-location', orig_key)
            # TODO: resp.request = request
            return resp
        except IOError:
            return None 

    def set(self, key, response):
        """Set cache entry for key with contents of response."""
        key = self._clean_key(key)
        path = os.path.join(self.cache_dir, key)

        with open(path, 'wb') as f:
            status_str = 'status: {0}\n'.format(response.status_code)
            f.write(status_str.encode('utf8'))
            encoding_str = 'encoding: {0}\n'.format(response.encoding)
            f.write(encoding_str.encode('utf8'))
            for h, v in response.headers.items():
                # header: value\n
                f.write(h.encode('utf8'))
                f.write(b': ')
                f.write(v.encode('utf8'))
                f.write(b'\n')
            # one blank line
            f.write(b'\n')
            f.write(response.content)

    def clear(self):
        # only delete things that end w/ a md5, less dangerous this way
        cache_glob = '*,' + ('[0-9a-f]' * 32)
        for fname in glob.glob(os.path.join(self.cache_dir, cache_glob)):
            os.remove(fname)


class SQLiteCache(object):
    """SQLite cache for request responses.

    :param cache_path: path for SQLite database file
    :param check_last_modified: set to True to compare last-modified
        timestamp in cached response with value from HEAD request

    """
    _columns = ['key', 'status', 'modified', 'encoding', 'data', 'headers']

    def __init__(self, cache_path, check_last_modified=False):
        self.cache_path = cache_path
        self.check_last_modified = check_last_modified
        self._conn = sqlite3.connect(cache_path)
        self._conn.text_factory = str
        self._build_table()

    def _build_table(self):
        """Create table for storing request information and response."""
        self._conn.execute("""CREATE TABLE IF NOT EXISTS cache
                (key text UNIQUE, status integer, modified text,
                 encoding text, data blob, headers blob)""")

    def set(self, key, response):
        """Set cache entry for key with contents of response."""
        mod = response.headers.pop('last-modified', None)
        status = int(response.status_code)
        rec = (key, status, mod, response.encoding, response.content,
<<<<<<< HEAD
                json.dumps(dict(response.headers)))
=======
               json.dumps(dict(response.headers)))
>>>>>>> 4e1560a5
        with self._conn:
            self._conn.execute("DELETE FROM cache WHERE key=?", (key, ))
            self._conn.execute("INSERT INTO cache VALUES (?,?,?,?,?,?)", rec)

    def get(self, key):
        """Get cache entry for key, or return None."""
        query = self._conn.execute("SELECT * FROM cache WHERE key=?", (key,))
        rec = query.fetchone()
        if rec is None:
            return None
        rec = dict(zip(self._columns, rec))

        if self.check_last_modified:
            if rec['modified'] is None:
                return None  # no last modified header present, so redownload

            head_resp = requests.head(key)
            new_lm = head_resp.headers.get('last-modified', None)
            if rec['modified'] != new_lm:
                return None

        resp = requests.Response()
        resp._content = rec['data']
        resp.status_code = rec['status']
        resp.encoding = rec['encoding']
        resp.headers = json.loads(rec['headers'])
        resp.url = key
        return resp

    def clear(self):
        """Remove all records from cache."""
        with self._conn:
<<<<<<< HEAD
            _ = self._conn.execute('DELETE FROM cache')

    def __del__(self):
        self._conn.close()
=======
            self._conn.execute('DELETE FROM cache')

    def __del__(self):
        self._conn.close()
>>>>>>> 4e1560a5
<|MERGE_RESOLUTION|>--- conflicted
+++ resolved
@@ -10,15 +10,8 @@
 import string
 import requests
 import sqlite3
-<<<<<<< HEAD
-try:
-    import json
-except:
-    import simplejson as json
-=======
 import json
 
->>>>>>> 4e1560a5
 
 class CachingSession(requests.Session):
     def __init__(self, cache_storage=None):
@@ -165,7 +158,7 @@
             # TODO: resp.request = request
             return resp
         except IOError:
-            return None 
+            return None
 
     def set(self, key, response):
         """Set cache entry for key with contents of response."""
@@ -222,11 +215,7 @@
         mod = response.headers.pop('last-modified', None)
         status = int(response.status_code)
         rec = (key, status, mod, response.encoding, response.content,
-<<<<<<< HEAD
-                json.dumps(dict(response.headers)))
-=======
                json.dumps(dict(response.headers)))
->>>>>>> 4e1560a5
         with self._conn:
             self._conn.execute("DELETE FROM cache WHERE key=?", (key, ))
             self._conn.execute("INSERT INTO cache VALUES (?,?,?,?,?,?)", rec)
@@ -259,14 +248,7 @@
     def clear(self):
         """Remove all records from cache."""
         with self._conn:
-<<<<<<< HEAD
-            _ = self._conn.execute('DELETE FROM cache')
+            self._conn.execute('DELETE FROM cache')
 
     def __del__(self):
-        self._conn.close()
-=======
-            self._conn.execute('DELETE FROM cache')
-
-    def __del__(self):
-        self._conn.close()
->>>>>>> 4e1560a5
+        self._conn.close()