import os
import sys
import glob
import json
import time
import socket
import tempfile
import robotparser
from multiprocessing import Process

if sys.version_info[1] < 7:
    try:
        import unittest2 as unittest
    except ImportError:
        print 'Test Suite requires Python 2.7 or unittest2'
        sys.exit(1)
else:
    import unittest

import mock
import flask
import httplib2
import scrapelib

HTTPBIN = 'http://httpbin.org/'

app = flask.Flask(__name__)


<<<<<<< HEAD
@app.route('/')
def index():
    resp = app.make_response("Hello world!")
    return resp


@app.route('/ua')
def ua():
    resp = app.make_response(flask.request.headers['user-agent'])
    resp.headers['cache-control'] = 'no-cache'
    return resp


@app.route('/p/s.html')
def secret():
    return "secret"


@app.route('/redirect')
def redirect():
    return flask.redirect(flask.url_for('index'))


@app.route('/500')
def fivehundred():
    flask.abort(500)


@app.route('/robots.txt')
def robots():
    return """
    User-agent: *
    Disallow: /p/
    Allow: /
    """
=======
@app.route('/shaky')
def shaky():
    # toggle failure state each time
    app.config.shaky_fail = not app.config.shaky_fail

    if app.config.shaky_fail:
        flask.abort(500)
    else:
        return "shaky success!"


@app.route('/shaky404')
def shaky404():
    # toggle failure state each time
    app.config.shaky_404_fail = not app.config.shaky_404_fail

    if app.config.shaky_404_fail:
        flask.abort(404)
    else:
        return "shaky404 success!"
>>>>>>> 7784d4ee


def run_server():
    class NullFile(object):
        def write(self, s):
            pass

    sys.stdout = NullFile()
    sys.stderr = NullFile()

    app.run()


class HeaderTest(unittest.TestCase):
    def test_keys(self):
        h = scrapelib.Headers()
        h['A'] = '1'

        self.assertEqual(h['A'], '1')

        self.assertEqual(h.getallmatchingheaders('A'), ["A: 1"])
        self.assertEqual(h.getallmatchingheaders('b'), [])
        self.assertEqual(h.getheaders('A'), ['1'])
        self.assertEqual(h.getheaders('b'), [])

        # should be case-insensitive
        self.assertEqual(h['a'], '1')
        h['a'] = '2'
        self.assertEqual(h['A'], '2')

        self.assert_('a' in h)
        self.assert_('A' in h)

        del h['A']
        self.assert_('a' not in h)
        self.assert_('A' not in h)

    def test_equality(self):
        h1 = scrapelib.Headers()
        h1['Accept-Encoding'] = '*'

        h2 = scrapelib.Headers()
        self.assertNotEqual(h1, h2)

        h2['accept-encoding'] = 'not'
        self.assertNotEqual(h1, h2)

        h2['accept-encoding'] = '*'
        self.assertEqual(h1, h2)


class ScraperTest(unittest.TestCase):

    def _setup_cache(self):
        self.cache_dir = tempfile.mkdtemp()
        self.error_dir = tempfile.mkdtemp()
        self.s = scrapelib.Scraper(requests_per_minute=0,
                                   error_dir=self.error_dir,
                                   cache_dir=self.cache_dir,
                                   use_cache_first=True)


    def setUp(self):
        self.cache_dir = tempfile.mkdtemp()
        self.error_dir = tempfile.mkdtemp()
        self.s = scrapelib.Scraper(requests_per_minute=0,
                                   error_dir=self.error_dir,
                                   follow_robots=False
                                  )

    def tearDown(self):
        if hasattr(self, 'cache_dir'):
            for path in glob.iglob(os.path.join(self.cache_dir, "*")):
                os.remove(path)
            os.rmdir(self.cache_dir)
        for path in glob.iglob(os.path.join(self.error_dir, "*")):
            os.remove(path)
        os.rmdir(self.error_dir)

    def test_get(self):
        resp = self.s.urlopen(HTTPBIN + 'get?woo=woo')
        self.assertEqual(resp.response.code, 200)
        self.assertEqual(json.loads(resp)['args']['woo'], 'woo')

    def test_request_throttling(self):
        s = scrapelib.Scraper(requests_per_minute=30, follow_robots=False,
                              accept_cookies=False)
        self.assertEqual(s.requests_per_minute, 30)

        # mock to quickly return a dummy response
        mock_do_request = mock.Mock(return_value=(
            scrapelib.Response('', '', None, None), 'ok'))
        mock_sleep = mock.Mock()

        # check that sleep is called
        with mock.patch('time.sleep', mock_sleep):
            with mock.patch.object(s, '_do_request', mock_do_request):
                s.urlopen('http://dummy/')
                s.urlopen('http://dummy/')
                s.urlopen('http://dummy/')
                self.assert_(mock_sleep.call_count == 2)
                # should have slept for ~2 seconds
                self.assert_(1.8 <= mock_sleep.call_args[0][0] <= 2.2)
                self.assert_(mock_do_request.call_count == 3)

        # unthrottled, should be able to fit in lots of calls
        s.requests_per_minute = 0
        mock_do_request.reset_mock()
        mock_sleep.reset_mock()

        with mock.patch('time.sleep', mock_sleep):
            with mock.patch.object(s, '_do_request', mock_do_request):
                s.urlopen('http://dummy/')
                s.urlopen('http://dummy/')
                s.urlopen('http://dummy/')
                self.assert_(mock_sleep.call_count == 0)
                self.assert_(mock_do_request.call_count == 3)

    def test_user_agent(self):
        resp = self.s.urlopen(HTTPBIN + 'user-agent')
        ua = json.loads(resp)['user-agent']
        self.assertEqual(ua, scrapelib._user_agent)

        self.s.user_agent = 'a different agent'
        resp = self.s.urlopen(HTTPBIN + 'user-agent')
        ua = json.loads(resp)['user-agent']
        self.assertEqual(ua, 'a different agent')

    def test_default_to_http(self):

        def do_request(url, *args, **kwargs):
            return scrapelib.Response(url, url), ''
        mock_do_request = mock.Mock(wraps=do_request)

        with mock.patch.object(self.s, '_do_request', mock_do_request):
            self.assertEqual('http://dummy/',
                             self.s.urlopen("dummy/").response.url)

    def test_follow_robots(self):
        self.s.follow_robots = True

        def do_request(url, *args, **kwargs):
            return scrapelib.Response(url, url, code=200), ''

        with mock.patch.object(self.s, '_do_request', do_request):

            # set a fake robots.txt for http://dummy
            parser = robotparser.RobotFileParser()
            parser.parse(['User-agent: *', 'Disallow: /private/', 'Allow: /'])
            self.s._robot_parsers['http://dummy/robots.txt'] = parser

            # anything behind private fails
            self.assertRaises(scrapelib.RobotExclusionError, self.s.urlopen,
                              "http://dummy/private/secret.html")
            # but others work
            self.assertEqual(200,
                             self.s.urlopen("http://dummy/").response.code)

            # turn off follow_robots, everything works
            self.s.follow_robots = False
            self.assertEqual(200,
             self.s.urlopen("http://dummy/private/secret.html").response.code)

    def test_error_context(self):
        def do_request(url, *args, **kwargs):
            return scrapelib.Response(url, url), ''
        mock_do_request = mock.Mock(wraps=do_request)

        with mock.patch.object(self.s, '_do_request', mock_do_request):
            def raises():
                with self.s.urlopen("http://dummy/"):
                    raise Exception('test')

            self.assertRaises(Exception, raises)
        self.assertTrue(os.path.isfile(os.path.join(
            self.error_dir, "http:,,dummy,")))

    def test_404(self):
        self.assertRaises(scrapelib.HTTPError, self.s.urlopen,
                          HTTPBIN + 'status/404')

        self.s.raise_errors = False
        resp = self.s.urlopen(HTTPBIN + 'status/404')
        self.assertEqual(404, resp.response.code)

    def test_500(self):
        self.assertRaises(scrapelib.HTTPError, self.s.urlopen,
                          HTTPBIN + 'status/500')

        self.s.raise_errors = False
        resp = self.s.urlopen(HTTPBIN + 'status/500')
        self.assertEqual(resp.response.code, 500)

    def test_follow_redirect(self):
        redirect_url = HTTPBIN + 'redirect/1'
        final_url = HTTPBIN + 'get'

        resp = self.s.urlopen(redirect_url)
        self.assertEqual(final_url, resp.response.url)
        self.assertEqual(redirect_url, resp.response.requested_url)
        self.assertEqual(200, resp.response.code)

        self.s.follow_redirects = False
        resp = self.s.urlopen(redirect_url)
        self.assertEqual(redirect_url, resp.response.url)
        self.assertEqual(redirect_url, resp.response.requested_url)
        self.assertEqual(302, resp.response.code)

    def test_caching(self):
        self._setup_cache()

        resp = self.s.urlopen(HTTPBIN + 'status/200')
        self.assertFalse(resp.response.fromcache)
        resp = self.s.urlopen(HTTPBIN + 'status/200')
        self.assert_(resp.response.fromcache)

        self.s.use_cache_first = False
        resp = self.s.urlopen(HTTPBIN + 'status/200')
        self.assertFalse(resp.response.fromcache)

    def test_urlretrieve(self):
        # assume urlopen works fine
        content = self.s._wrap_result(scrapelib.Response('', '', code=200),
                                      'in your file')
        fake_urlopen = mock.Mock(return_value=content)

        with mock.patch.object(self.s, 'urlopen', fake_urlopen):
            fname, resp = self.s.urlretrieve("http://dummy/")
            with open(fname) as f:
                self.assertEqual(f.read(), 'in your file')
                self.assertEqual(200, resp.code)
            os.remove(fname)

            (fh, set_fname) = tempfile.mkstemp()
            fname, resp = self.s.urlretrieve("http://dummy/",
                                             set_fname)
            self.assertEqual(fname, set_fname)
            with open(set_fname) as f:
                self.assertEqual(f.read(), 'in your file')
                self.assertEqual(200, resp.code)
            os.remove(set_fname)

    # TODO: on these retry tests it'd be nice to ensure that it tries
    # 3 times for 500 and once for 404

    def test_retry(self):
        s = scrapelib.Scraper(retry_attempts=3, retry_wait_seconds=0.1)

        # On the first call return a 500
        # On subsequent calls pass through to httplib2.Http.request
        count = []
        orig_request = httplib2.Http().request
        def side_effect(*args, **kwargs):
            res, content = orig_request(*args, **kwargs)
            if not count:
                res.status = 500
            count.append(1)
            return res, content


        mock_request = mock.Mock(side_effect=side_effect)

        with mock.patch.object(httplib2.Http, 'request', mock_request):
            # one failure, then success
            resp, content = s._do_request('http://localhost:5000/',
                                          'GET', None, {})
        self.assertEqual(len(count), 2)

        # 500 always
        resp, content = s._do_request(HTTPBIN + 'status/500',
                                      'GET', None, {})
        self.assertEqual(resp.code, 500)

    def test_retry_404(self):
        s = scrapelib.Scraper(retry_attempts=3, retry_wait_seconds=0.1)

        # On the first call return a 404
        # On subsequent calls pass through to httplib2.Http.request
        count = []
        orig_request = httplib2.Http().request
        def side_effect(*args, **kwargs):
            res, content = orig_request(*args, **kwargs)
            if not count:
                res.status = 404
            count.append(1)
            return res, content

        mock_request = mock.Mock(side_effect=side_effect)

        with mock.patch.object(httplib2.Http, 'request', mock_request):
            resp, content = s._do_request('http://localhost:5000/',
                                          'GET', None, {}, retry_on_404=True)
        self.assertEqual(len(count), 2)

        # 404
        resp, content = s._do_request(HTTPBIN + 'status/404',
                                      'GET', None, {})
        self.assertEqual(resp.code, 404)

    def test_socket_retry(self):
        orig_request = httplib2.Http().request
        count = []

        # On the first call raise socket.timeout
        # On subsequent calls pass through to httplib2.Http.request
        def side_effect(*args, **kwargs):
            if count:
                return httplib2.Response({'status': 200}), 'success!'
            count.append(1)
            raise socket.timeout('timed out :(')

        mock_request = mock.Mock(side_effect=side_effect)

        with mock.patch.object(httplib2.Http, 'request', mock_request):
            s = scrapelib.Scraper(retry_attempts=0, retry_wait_seconds=0.001, 
                                  follow_robots=False)
            # try only once, get the error
            self.assertRaises(socket.timeout, self.s.urlopen, "http://dummy/")
            self.assertEqual(mock_request.call_count, 1)

        mock_request.reset_mock()
        count = []
        with mock.patch.object(httplib2.Http, 'request', mock_request):
            s = scrapelib.Scraper(retry_attempts=2, retry_wait_seconds=0.001,
                                  follow_robots=False)
            resp = s.urlopen("http://dummy/")
            # get the result, take two tries
            self.assertEqual(resp, "success!")
            self.assertEqual(mock_request.call_count, 2)

    def test_disable_compression(self):
        s = scrapelib.Scraper(disable_compression=True)

        headers = s._make_headers("http://google.com")
        self.assertEqual(headers['accept-encoding'], 'text/*')

        # A supplied Accept-Encoding headers overrides the
        # disable_compression option
        s.headers['accept-encoding'] = '*'
        headers = s._make_headers('http://google.com')
        self.assertEqual(headers['accept-encoding'], '*')

    def test_callable_headers(self):
        s = scrapelib.Scraper(headers=lambda url: {'URL': url})

        headers = s._make_headers('http://google.com')
        self.assertEqual(headers['url'], 'http://google.com')

        # Make sure it gets called freshly each time
        headers = s._make_headers('example.com')
        self.assertEqual(headers['url'], 'example.com')

    def test_ftp_method_restrictions(self):
        # only http(s) supports non-'GET' requests
        self.assertRaises(scrapelib.HTTPMethodUnavailableError,
                          lambda: self.s.urlopen("ftp://google.com",
                                                 method='POST'))


if __name__ == '__main__':
    process = Process(target=run_server)
    process.start()
    time.sleep(0.1)
    try:
        unittest.main()
    finally:
        process.terminate()<|MERGE_RESOLUTION|>--- conflicted
+++ resolved
@@ -6,7 +6,6 @@
 import socket
 import tempfile
 import robotparser
-from multiprocessing import Process
 
 if sys.version_info[1] < 7:
     try:
@@ -18,84 +17,10 @@
     import unittest
 
 import mock
-import flask
 import httplib2
 import scrapelib
 
 HTTPBIN = 'http://httpbin.org/'
-
-app = flask.Flask(__name__)
-
-
-<<<<<<< HEAD
-@app.route('/')
-def index():
-    resp = app.make_response("Hello world!")
-    return resp
-
-
-@app.route('/ua')
-def ua():
-    resp = app.make_response(flask.request.headers['user-agent'])
-    resp.headers['cache-control'] = 'no-cache'
-    return resp
-
-
-@app.route('/p/s.html')
-def secret():
-    return "secret"
-
-
-@app.route('/redirect')
-def redirect():
-    return flask.redirect(flask.url_for('index'))
-
-
-@app.route('/500')
-def fivehundred():
-    flask.abort(500)
-
-
-@app.route('/robots.txt')
-def robots():
-    return """
-    User-agent: *
-    Disallow: /p/
-    Allow: /
-    """
-=======
-@app.route('/shaky')
-def shaky():
-    # toggle failure state each time
-    app.config.shaky_fail = not app.config.shaky_fail
-
-    if app.config.shaky_fail:
-        flask.abort(500)
-    else:
-        return "shaky success!"
-
-
-@app.route('/shaky404')
-def shaky404():
-    # toggle failure state each time
-    app.config.shaky_404_fail = not app.config.shaky_404_fail
-
-    if app.config.shaky_404_fail:
-        flask.abort(404)
-    else:
-        return "shaky404 success!"
->>>>>>> 7784d4ee
-
-
-def run_server():
-    class NullFile(object):
-        def write(self, s):
-            pass
-
-    sys.stdout = NullFile()
-    sys.stderr = NullFile()
-
-    app.run()
 
 
 class HeaderTest(unittest.TestCase):
@@ -333,25 +258,17 @@
     def test_retry(self):
         s = scrapelib.Scraper(retry_attempts=3, retry_wait_seconds=0.1)
 
-        # On the first call return a 500
-        # On subsequent calls pass through to httplib2.Http.request
-        count = []
-        orig_request = httplib2.Http().request
-        def side_effect(*args, **kwargs):
-            res, content = orig_request(*args, **kwargs)
-            if not count:
-                res.status = 500
-            count.append(1)
-            return res, content
-
+        # On the first call return a 500, then a 200
+        side_effect = [
+            (httplib2.Response({'status': 500}), 'failure!'),
+            (httplib2.Response({'status': 200}), 'success!')
+        ]
 
         mock_request = mock.Mock(side_effect=side_effect)
 
         with mock.patch.object(httplib2.Http, 'request', mock_request):
-            # one failure, then success
-            resp, content = s._do_request('http://localhost:5000/',
-                                          'GET', None, {})
-        self.assertEqual(len(count), 2)
+            resp, content = s._do_request('http://dummy/', 'GET', None, {})
+        self.assertEqual(mock_request.call_count, 2)
 
         # 500 always
         resp, content = s._do_request(HTTPBIN + 'status/500',
@@ -361,23 +278,18 @@
     def test_retry_404(self):
         s = scrapelib.Scraper(retry_attempts=3, retry_wait_seconds=0.1)
 
-        # On the first call return a 404
-        # On subsequent calls pass through to httplib2.Http.request
-        count = []
-        orig_request = httplib2.Http().request
-        def side_effect(*args, **kwargs):
-            res, content = orig_request(*args, **kwargs)
-            if not count:
-                res.status = 404
-            count.append(1)
-            return res, content
+        # On the first call return a 404, then a 200
+        side_effect = [
+            (httplib2.Response({'status': 404}), 'failure!'),
+            (httplib2.Response({'status': 200}), 'success!')
+        ]
 
         mock_request = mock.Mock(side_effect=side_effect)
 
         with mock.patch.object(httplib2.Http, 'request', mock_request):
             resp, content = s._do_request('http://localhost:5000/',
                                           'GET', None, {}, retry_on_404=True)
-        self.assertEqual(len(count), 2)
+        self.assertEqual(mock_request.call_count, 2)
 
         # 404
         resp, content = s._do_request(HTTPBIN + 'status/404',
@@ -445,10 +357,4 @@
 
 
 if __name__ == '__main__':
-    process = Process(target=run_server)
-    process.start()
-    time.sleep(0.1)
-    try:
-        unittest.main()
-    finally:
-        process.terminate()+    unittest.main()